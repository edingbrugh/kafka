package kafka.examples;

import org.apache.kafka.clients.producer.KafkaProducer;
import org.apache.kafka.clients.producer.ProducerConfig;
import org.apache.kafka.clients.producer.ProducerRecord;
import org.apache.kafka.common.serialization.StringSerializer;

import java.util.Properties;
import java.util.Random;

/**
 * @Description: 生产者测试类
 * @Author NanKong
 * @Date 2022/9/1 20:13
 */
public class KafKaProducerTest {

    private static final String  brokerList = "10.51.134.132:9092";

    private static final String TOP_TEST = "test872800";

    public static void main(String[] args) {
        Properties props = new Properties();
        props.put(ProducerConfig.BOOTSTRAP_SERVERS_CONFIG, brokerList);
        props.put(ProducerConfig.KEY_SERIALIZER_CLASS_CONFIG, StringSerializer.class.getName());
        props.put(ProducerConfig.VALUE_SERIALIZER_CLASS_CONFIG, StringSerializer.class.getName());
<<<<<<< HEAD
=======
        props.put(ProducerConfig.BATCH_SIZE_CONFIG, 5);

        //2.创建生产者
>>>>>>> 5173d0c5
        KafkaProducer<String, String> producer = new KafkaProducer<String, String>(props);
        //3.封装消息队列
        for (Integer i = 0; i < 10; i++) {
            String key = "key" + i;
            String value = "value" + new Random().nextInt(3456789);
            ProducerRecord<String, String> record = new ProducerRecord<>(TOP_TEST, key, value);
            producer.send(record);
        }
        producer.close();
    }
}<|MERGE_RESOLUTION|>--- conflicted
+++ resolved
@@ -15,7 +15,7 @@
  */
 public class KafKaProducerTest {
 
-    private static final String  brokerList = "10.51.134.132:9092";
+    private static final String  brokerList = "localhost:9092";
 
     private static final String TOP_TEST = "test872800";
 
@@ -24,15 +24,12 @@
         props.put(ProducerConfig.BOOTSTRAP_SERVERS_CONFIG, brokerList);
         props.put(ProducerConfig.KEY_SERIALIZER_CLASS_CONFIG, StringSerializer.class.getName());
         props.put(ProducerConfig.VALUE_SERIALIZER_CLASS_CONFIG, StringSerializer.class.getName());
-<<<<<<< HEAD
-=======
-        props.put(ProducerConfig.BATCH_SIZE_CONFIG, 5);
 
         //2.创建生产者
->>>>>>> 5173d0c5
         KafkaProducer<String, String> producer = new KafkaProducer<String, String>(props);
+
         //3.封装消息队列
-        for (Integer i = 0; i < 10; i++) {
+        for (Integer i = 0; i < 10000000; i++) {
             String key = "key" + i;
             String value = "value" + new Random().nextInt(3456789);
             ProducerRecord<String, String> record = new ProducerRecord<>(TOP_TEST, key, value);
